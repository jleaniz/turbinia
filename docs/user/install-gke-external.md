--- conflicted
+++ resolved
@@ -189,17 +189,13 @@
 created above to your machine and install the command-line Turbinia client:
 
 ```
-<<<<<<< HEAD
-pip3 install turbinia_client
+pip3 install turbinia-client
 ```
 
 or Python client library:
 
 ```
-pip3 install turbinia_api_client
-=======
 pip3 install turbinia-api-lib
->>>>>>> 9d869874
 ```
 
 - To create a processing request for evidence run the following:
