--- conflicted
+++ resolved
@@ -173,12 +173,7 @@
 
   def run(self):
     """Main run loop for TaskManager."""
-<<<<<<< HEAD
-    log.info(u'Starting PSQ Task Manager run loop')
-=======
     log.info(u'Starting Task Manager run loop')
-    # TODO(aarontp): Add early exit option.
->>>>>>> 1fae7142
     while True:
       # pylint: disable=expression-not-assigned
       [self.add_evidence(x) for x in self.get_evidence()]
