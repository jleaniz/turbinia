# -*- coding: utf-8 -*-
# Copyright 2021 Google Inc.
#
# Licensed under the Apache License, Version 2.0 (the "License");
# you may not use this file except in compliance with the License.
# You may obtain a copy of the License at
#
#      http://www.apache.org/licenses/LICENSE-2.0
#
# Unless required by applicable law or agreed to in writing, software
# distributed under the License is distributed on an "AS IS" BASIS,
# WITHOUT WARRANTIES OR CONDITIONS OF ANY KIND, either express or implied.
# See the License for the specific language governing permissions and
# limitations under the License.
"""Client objects for Turbinia."""

import logging
import os
import stat
import subprocess

from prometheus_client import start_http_server
from turbinia import config
from turbinia.config import logger
from turbinia import task_utils
from turbinia import TurbiniaException
from turbinia import job_utils
from turbinia.lib import docker_manager
from turbinia.jobs import manager as job_manager
from turbinia.tcelery import TurbiniaCelery

config.LoadConfig()
task_manager_type = config.TASK_MANAGER.lower()
if task_manager_type == 'celery':
  from turbinia import tcelery as turbinia_celery
else:
  raise TurbiniaException(
      'Unknown task manager {0:s} found, please update config to use "Celery"'
      .format(task_manager_type))

log = logging.getLogger('turbinia')


def setup(is_client=False):
  config.LoadConfig()
  if is_client:
    logger.setup(need_file_handler=False)
  else:
    logger.setup()


def check_docker_dependencies(dependencies):
  """Checks docker dependencies.

  Args:
    dependencies(dict): dictionary of dependencies to check for.

  Raises:
    TurbiniaException: If dependency is not met.
  """
  #TODO(wyassine): may run into issues down the line when a docker image
  # does not have bash or which installed. (no linux fs layer).
  log.info('Performing docker dependency check.')
  job_names = list(job_manager.JobsManager.GetJobNames())

  # Iterate through list of jobs
  for job, values in dependencies.items():
    if job not in job_names:
      log.warning(
          'The job {0:s} was not found or has been disabled. Skipping '
          'dependency check...'.format(job))
      continue

    for program in values['programs']:
      docker_image = values.get('docker_image')
      if (config.DOCKER_ENABLED and docker_image is not None):
        log.info(
            'docker_image({0:s}): {1:s} program: {2:s}'.format(
                job, values['docker_image'], program))
        # Check if docker_image exists in registry.
        exists = docker_manager.DockerManager().image_exists(docker_image)
        if not exists:
          raise TurbiniaException(
              'Docker image {0:s} does not exist for the job {1:s}. Please '
              'update the config with the correct image name'.format(
                  values['docker_image'], job))
        # # Check if job program exists in docker image.
        # # Comment out this part if you want to verify the command in all
        # # job docker images. Note: This will download *all* docker images
        # # each time a worker is started.
        # cmd = f'type {program:s}'
        # stdout, stderr, ret = docker_manager.ContainerManager(
        #     values['docker_image']).execute_container(cmd, shell=True)
        # if ret != 0:
        #   raise TurbiniaException(
        #       'Job dependency {0:s} not found for job {1:s}. Please install '
        #       'the dependency for the container or disable the job.'.format(
        #           program, job))
        job_manager.JobsManager.RegisterDockerImage(job, values['docker_image'])


def check_system_dependencies(dependencies):
  """Checks system dependencies.

  Args:
    dependencies(dict): dictionary of dependencies to check for.

  Raises:
    TurbiniaException: If dependency is not met.
  """
  log.info('Performing system dependency check.')
  job_names = list(job_manager.JobsManager.GetJobNames())

  # Iterate through list of jobs
  for job, values in dependencies.items():
    if job not in job_names:
      log.warning(
          'The job {0:s} was not found or has been disabled. Skipping '
          'dependency check...'.format(job))
      continue
    elif not values.get('docker_image'):
      for program in values['programs']:
        cmd = f'type {program:s}'
        proc = subprocess.Popen(cmd, shell=True, stdout=subprocess.PIPE)
        output, _ = proc.communicate()
        log.debug(f"Dependency resolved: {output.strip().decode('utf8'):s}")
        ret = proc.returncode
        if ret != 0:
          raise TurbiniaException(
              'Job dependency {0:s} not found in $PATH for the job {1:s}. '
              'Please install the dependency or disable the job.'.format(
                  program, job))


def check_directory(directory):
  """Checks directory to make sure it exists and is writable.

  Args:
    directory (string): Path to directory

  Raises:
    TurbiniaException: When directory cannot be created or used.
  """
  if os.path.exists(directory) and not os.path.isdir(directory):
    raise TurbiniaException(
        f'File {directory:s} exists, but is not a directory')

  if not os.path.exists(directory):
    try:
      os.makedirs(directory)
    except OSError:
      raise TurbiniaException(f'Can not create Directory {directory:s}')

  if not os.access(directory, os.W_OK):
    try:
      mode = os.stat(directory)[0]
      os.chmod(directory, mode | stat.S_IWUSR)
    except OSError:
      raise TurbiniaException(f'Can not add write permissions to {directory:s}')


class TurbiniaWorkerBase:
  """Base class for Turibinia Workers."""

  def __init__(self, jobs_denylist=None, jobs_allowlist=None):
    """Initialization for Turbinia Worker.

    Args:
      jobs_denylist (Optional[list[str]]): Jobs we will exclude from running
      jobs_allowlist (Optional[list[str]]): The only Jobs we will include to run
    """
    setup()
    # Deregister jobs from denylist/allowlist.
    job_manager.JobsManager.DeregisterJobs(jobs_denylist, jobs_allowlist)
    disabled_jobs = list(config.DISABLED_JOBS) if config.DISABLED_JOBS else []
    disabled_jobs = [j.lower() for j in disabled_jobs]
    # Only actually disable jobs that have not been allowlisted.
    if jobs_allowlist:
      disabled_jobs = list(set(disabled_jobs) - set(jobs_allowlist))
    if disabled_jobs:
      log.info(
          'Disabling non-allowlisted jobs configured to be disabled in the '
          'config file: {0:s}'.format(', '.join(disabled_jobs)))
      job_manager.JobsManager.DeregisterJobs(jobs_denylist=disabled_jobs)

    # Check for valid dependencies/directories.
    dependencies = config.ParseDependencies()
    if config.DOCKER_ENABLED:
      try:
        check_docker_dependencies(dependencies)
      except TurbiniaException as exception:
        log.warning(
            "DOCKER_ENABLED=True is set in the config, but there is an error checking for the docker daemon: {0:s}"
        ).format(str(exception))
    check_system_dependencies(dependencies)
    check_directory(config.MOUNT_DIR_PREFIX)
    check_directory(config.OUTPUT_DIR)
    check_directory(config.TMP_DIR)
    job_utils.register_job_timeouts(dependencies)

    jobs = job_manager.JobsManager.GetJobNames()
    log.info(
        'Dependency check complete. The following jobs are enabled '
        'for this worker: {0:s}'.format(','.join(jobs)))

  def _monitoring_setup(self):
    """Sets up monitoring server."""
    if config.PROMETHEUS_ENABLED:
      if config.PROMETHEUS_PORT and config.PROMETHEUS_ADDR:
        log.info('Starting Prometheus endpoint.')
        start_http_server(
            port=config.PROMETHEUS_PORT, addr=config.PROMETHEUS_ADDR)
      else:
        log.info('Prometheus enabled but port or address not set!')

  def _backend_setup(self):
    """Sets up the required backend dependencies for the worker"""
    raise NotImplementedError

  def start(self):
    """Start Turbinia Worker."""
    raise NotImplementedError


class TurbiniaCeleryWorker(TurbiniaWorkerBase):
  """Turbinia Celery Worker class.

  Attributes:
    worker (celery.app): Celery worker app
    celery (TurbiniaCelery): Turbinia Celery object
  """

  def __init__(self, *args, **kwargs):
    super(TurbiniaCeleryWorker, self).__init__(*args, **kwargs)
    self.worker = None
    self.celery = None

  def _backend_setup(self):
    self.celery = turbinia_celery.TurbiniaCelery()
    self.celery.setup()
    self.worker = self.celery.app

  def start(self):
    """Start Turbinia Celery Worker."""
    log.info('Running Turbinia Celery Worker.')
    self._monitoring_setup()
    self._backend_setup()
    # Disable worker ping checks per amount of signals these generate,
    # no apparent benefit from having this enabled at the moment.
    self.worker.task(task_utils.task_runner, name='task_runner')
<<<<<<< HEAD
    argv = ['worker', '--loglevel=info', '-E']
=======
    argv = [
        'worker', '--loglevel=info', '--concurrency=1', '--without-gossip',
        '--without-mingle'
    ]
>>>>>>> 7678a636
    self.worker.start(argv)<|MERGE_RESOLUTION|>--- conflicted
+++ resolved
@@ -248,12 +248,8 @@
     # Disable worker ping checks per amount of signals these generate,
     # no apparent benefit from having this enabled at the moment.
     self.worker.task(task_utils.task_runner, name='task_runner')
-<<<<<<< HEAD
-    argv = ['worker', '--loglevel=info', '-E']
-=======
     argv = [
         'worker', '--loglevel=info', '--concurrency=1', '--without-gossip',
         '--without-mingle'
     ]
->>>>>>> 7678a636
     self.worker.start(argv)